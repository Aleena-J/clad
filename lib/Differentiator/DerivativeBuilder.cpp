--- conflicted
+++ resolved
@@ -314,11 +314,7 @@
       // Update function name in the source.
       CXXScopeSpec CSS;
       Expr* ResolvedLookup
-<<<<<<< HEAD
         = m_Sema.BuildDeclarationNameExpr(CSS, R, /*ADL*/ false).get();
-=======
-        = m_Sema.BuildDeclarationNameExpr(CSS, R, /*ADL*/ false).take();
->>>>>>> b525bf25
       CallExpr* clonedCE = m_NodeCloner->Clone(CE);
       clonedCE->setCallee(ResolvedLookup);
       return NodeContext(clonedCE);
